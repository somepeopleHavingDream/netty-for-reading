--- conflicted
+++ resolved
@@ -47,12 +47,6 @@
 
     private static final int HANDLER_SHARABLE_CACHE_INITIAL_CAPACITY = 4;
 
-<<<<<<< HEAD
-    /**
-     * 索引变量表初始大小
-     */
-=======
->>>>>>> 3394b733
     private static final int INDEXED_VARIABLE_TABLE_INITIAL_SIZE = 32;
 
     public static final Object UNSET = new Object();
@@ -136,11 +130,7 @@
 
         // 如果获得的内部线程本地映射为null
         if (ret == null) {
-<<<<<<< HEAD
-            // 实例化并赋值内部线程本地映射，并将该内部线程本地映射赋值给慢线程本地映射
-=======
             // 实例化内部线程本地映射，并往慢线程本地映射中设置内部线程本地映射
->>>>>>> 3394b733
             ret = new InternalThreadLocalMap();
             slowThreadLocalMap.set(ret);
         }
@@ -181,21 +171,17 @@
         return nextIndex.get() - 1;
     }
 
-    /**
-     * 内部线程本地映射的空构造方法
-     */
     private InternalThreadLocalMap() {
         // 实例化并且设置索引变量表
         indexedVariables = newIndexedVariableTable();
     }
 
     /**
-     * 实例化索引变量表
+     * 实例化一个索引变量表
      *
      * @return 索引变量表
      */
     private static Object[] newIndexedVariableTable() {
-        // 实例化Object对象数组，将该数组全部填充为未设置对象
         Object[] array = new Object[INDEXED_VARIABLE_TABLE_INITIAL_SIZE];
         Arrays.fill(array, UNSET);
         return array;
@@ -368,11 +354,7 @@
     }
 
     public Object indexedVariable(int index) {
-<<<<<<< HEAD
-        // 若没找到，则返回未设置值
-=======
         // 获得索引变量表
->>>>>>> 3394b733
         Object[] lookup = indexedVariables;
         // 从索引变量表中取得元素，如果该索引下标不存在，则返回未设置元素
         return index < lookup.length? lookup[index] : UNSET;
